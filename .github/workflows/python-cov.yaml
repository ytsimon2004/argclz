name: Python Unittest & Coverage

on:
  push:
    branches:
      - main
      - dev

  pull_request:
    branches:
      - main

jobs:
  test:

    runs-on: ubuntu-latest

    strategy:
      matrix:
        python-version: [ "3.10", "3.11", "3.12" ]

    steps:
      - name: Check out repository code
        uses: actions/checkout@v3

      - name: Set up Python ${{ matrix.python-version }}
        uses: actions/setup-python@v3
        with:
          python-version: ${{ matrix.python-version }}

      - name: Install dependencies
        run: |
          python -m pip install --upgrade pip
          pip install .[dev]

      - name: Run tests and generate coverage report
        run: |
<<<<<<< HEAD
          pytest --cov=argclz --cov-branch --cov-report=xml
=======
          pytest --cov=src/argclz --cov-branch --cov-report=xml
>>>>>>> 1a721bba

      - name: Upload coverage reports to Codecov
        uses: codecov/codecov-action@v5
        with:
          token: ${{ secrets.CODECOV_TOKEN }}
          slug: ytsimon2004/argclz
        continue-on-error: true
<|MERGE_RESOLUTION|>--- conflicted
+++ resolved
@@ -35,11 +35,7 @@
 
       - name: Run tests and generate coverage report
         run: |
-<<<<<<< HEAD
-          pytest --cov=argclz --cov-branch --cov-report=xml
-=======
           pytest --cov=src/argclz --cov-branch --cov-report=xml
->>>>>>> 1a721bba
 
       - name: Upload coverage reports to Codecov
         uses: codecov/codecov-action@v5
